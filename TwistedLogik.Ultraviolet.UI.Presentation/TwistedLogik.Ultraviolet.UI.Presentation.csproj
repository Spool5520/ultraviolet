﻿<?xml version="1.0" encoding="utf-8"?>
<Project ToolsVersion="12.0" DefaultTargets="Build" xmlns="http://schemas.microsoft.com/developer/msbuild/2003">
  <Import Project="$(MSBuildExtensionsPath)\$(MSBuildToolsVersion)\Microsoft.Common.props" Condition="Exists('$(MSBuildExtensionsPath)\$(MSBuildToolsVersion)\Microsoft.Common.props')" />
  <PropertyGroup>
    <Configuration Condition=" '$(Configuration)' == '' ">Debug</Configuration>
    <Platform Condition=" '$(Platform)' == '' ">AnyCPU</Platform>
    <ProjectGuid>{7379D9E1-BB01-4B05-B4F7-5D39B393348F}</ProjectGuid>
    <OutputType>Library</OutputType>
    <AppDesignerFolder>Properties</AppDesignerFolder>
    <RootNamespace>TwistedLogik.Ultraviolet.UI.Presentation</RootNamespace>
    <AssemblyName>TwistedLogik.Ultraviolet.UI.Presentation</AssemblyName>
    <TargetFrameworkVersion>v4.0</TargetFrameworkVersion>
    <FileAlignment>512</FileAlignment>
    <TargetFrameworkProfile>Client</TargetFrameworkProfile>
  </PropertyGroup>
  <PropertyGroup Condition=" '$(Configuration)|$(Platform)' == 'Debug|AnyCPU' ">
    <DebugSymbols>true</DebugSymbols>
    <DebugType>full</DebugType>
    <Optimize>false</Optimize>
    <OutputPath>..\Binaries\AnyCPU\Debug\</OutputPath>
    <DefineConstants>DEBUG;TRACE</DefineConstants>
    <ErrorReport>prompt</ErrorReport>
    <WarningLevel>4</WarningLevel>
    <TreatWarningsAsErrors>true</TreatWarningsAsErrors>
    <AllowUnsafeBlocks>true</AllowUnsafeBlocks>
  </PropertyGroup>
  <PropertyGroup Condition=" '$(Configuration)|$(Platform)' == 'Release|AnyCPU' ">
    <DebugType>pdbonly</DebugType>
    <Optimize>true</Optimize>
    <OutputPath>..\Binaries\AnyCPU\Release\</OutputPath>
    <DefineConstants>TRACE</DefineConstants>
    <ErrorReport>prompt</ErrorReport>
    <WarningLevel>4</WarningLevel>
    <AllowUnsafeBlocks>true</AllowUnsafeBlocks>
    <TreatWarningsAsErrors>true</TreatWarningsAsErrors>
  </PropertyGroup>
  <PropertyGroup Condition="'$(Configuration)|$(Platform)' == 'Production|AnyCPU'">
    <OutputPath>..\Binaries\AnyCPU\Production\</OutputPath>
    <DefineConstants>TRACE</DefineConstants>
    <AllowUnsafeBlocks>true</AllowUnsafeBlocks>
    <Optimize>true</Optimize>
    <TreatWarningsAsErrors>true</TreatWarningsAsErrors>
    <DebugType>pdbonly</DebugType>
    <PlatformTarget>AnyCPU</PlatformTarget>
    <ErrorReport>prompt</ErrorReport>
    <CodeAnalysisRuleSet>MinimumRecommendedRules.ruleset</CodeAnalysisRuleSet>
  </PropertyGroup>
  <PropertyGroup Condition="'$(Configuration)' == 'Production'">
    <SignAssembly>true</SignAssembly>
  </PropertyGroup>
  <PropertyGroup>
    <DelaySign>true</DelaySign>
  </PropertyGroup>
  <PropertyGroup>
    <AssemblyOriginatorKeyFile>..\TwistedLogik.Public.snk</AssemblyOriginatorKeyFile>
  </PropertyGroup>
  <ItemGroup>
    <Reference Include="Newtonsoft.Json, Version=6.0.0.0, Culture=neutral, PublicKeyToken=30ad4fe6b2a6aeed, processorArchitecture=MSIL">
      <SpecificVersion>False</SpecificVersion>
      <HintPath>..\Dependencies\Newtonsoft.Json.dll</HintPath>
    </Reference>
    <Reference Include="System" />
    <Reference Include="System.Core" />
    <Reference Include="System.Xml.Linq" />
    <Reference Include="System.Data.DataSetExtensions" />
    <Reference Include="Microsoft.CSharp" />
    <Reference Include="System.Data" />
    <Reference Include="System.Xml" />
  </ItemGroup>
  <ItemGroup>
    <Compile Include="Animations\Animation.cs" />
    <Compile Include="Animations\AnimationBase.cs" />
    <Compile Include="Animations\AnimationKeyframe.cs" />
    <Compile Include="Animations\AnimationKeyframeBase.cs" />
    <Compile Include="Animations\AnimationKeyframeCollection.cs" />
    <Compile Include="Animations\AnimationKeyframeCollection.IEnumerable.cs" />
    <Compile Include="Animations\Clock.cs" />
    <Compile Include="Animations\ClockState.cs" />
    <Compile Include="Animations\FillBehavior.cs" />
    <Compile Include="Animations\LoopBehavior.cs" />
    <Compile Include="Animations\NamespaceDoc.cs" />
    <Compile Include="Animations\SimpleClock.cs" />
    <Compile Include="Animations\SimpleClockPool.cs" />
    <Compile Include="Animations\Storyboard.cs" />
    <Compile Include="Animations\StoryboardClock.cs" />
    <Compile Include="Animations\StoryboardClockPool.cs" />
    <Compile Include="Animations\StoryboardTarget.cs" />
    <Compile Include="Animations\StoryboardTargetAnimationCollection.cs" />
    <Compile Include="Animations\StoryboardTargetAnimationCollection.IEnumerable.cs" />
    <Compile Include="Animations\StoryboardTargetCollection.cs" />
    <Compile Include="Animations\StoryboardTargetCollection.IEnumerable.cs" />
    <Compile Include="ArrangeOptions.cs" />
    <Compile Include="AssetSource.cs" />
    <Compile Include="BindingExpressionBuilder.cs" />
    <Compile Include="BindingExpressions.cs" />
    <Compile Include="BoundEventBuilder.cs" />
    <Compile Include="ComponentTemplateManager.cs" />
    <Compile Include="DataBindingGetterBuilder.cs" />
    <Compile Include="DataBindingSetterBuilder.cs" />
    <Compile Include="DependencyBoundValue.cs" />
    <Compile Include="DependencyBoundValueConverting.cs" />
    <Compile Include="DependencyBoundValueNonConverting.cs" />
    <Compile Include="DependencyObject.cs" />
    <Compile Include="DependencyProperty.cs" />
    <Compile Include="DependencyPropertyMetadata.cs" />
    <Compile Include="DependencyPropertyName.cs" />
    <Compile Include="DependencyPropertyOptions.cs" />
    <Compile Include="DependencyPropertySystem.cs" />
    <Compile Include="DependencyPropertyValue.cs" />
    <Compile Include="DrawingContext.ClipState.cs" />
    <Compile Include="DrawingContext.cs" />
    <Compile Include="DrawingContext.OpacityState.cs" />
    <Compile Include="Elements\Border.cs" />
<<<<<<< HEAD
    <Compile Include="Elements\IItemContainer.cs" />
=======
    <Compile Include="Elements\ScrollTrackBase.cs" />
    <Compile Include="Elements\VScrollTrack.cs" />
    <Compile Include="Elements\HScrollTrack.cs" />
>>>>>>> fa6ff3ed
    <Compile Include="Elements\ItemCollection.cs" />
    <Compile Include="Elements\ItemCollection.IList.cs" />
    <Compile Include="Elements\ItemCollection.IEnumerable.cs" />
    <Compile Include="Elements\ItemsControl.cs" />
    <Compile Include="Elements\ListBoxItem.cs" />
    <Compile Include="Elements\ListBox.cs" />
    <Compile Include="Elements\ScrollContentPresenter.cs" />
    <Compile Include="Elements\Selector.cs" />
    <Compile Include="Elements\VSlider.cs" />
    <Compile Include="Elements\HSlider.cs" />
    <Compile Include="Elements\SliderBase.cs" />
    <Compile Include="Elements\ScrollViewer.cs" />
    <Compile Include="Elements\NumericUpDown.cs" />
    <Compile Include="Elements\Button.cs" />
    <Compile Include="Elements\ButtonBase.cs" />
    <Compile Include="Elements\Canvas.cs" />
    <Compile Include="Elements\CheckBox.cs" />
    <Compile Include="Elements\ClickMode.cs" />
    <Compile Include="Elements\ColumnDefinition.cs" />
    <Compile Include="Elements\ColumnDefinitionCollection.cs" />
    <Compile Include="Elements\ColumnDefinitionCollection.IEnumerable.cs" />
    <Compile Include="Elements\ContentControl.cs" />
    <Compile Include="Elements\ContentPresenter.cs" />
    <Compile Include="Elements\Control.cs" />
    <Compile Include="Elements\DefinitionBase.cs" />
    <Compile Include="Elements\DefinitionBaseCollection.cs" />
    <Compile Include="Elements\Dock.cs" />
    <Compile Include="Elements\DockPanel.cs" />
    <Compile Include="Elements\Grid.GridMeasurementOptions.cs" />
    <Compile Include="Elements\Grid.VirtualCellMetadata.cs" />
    <Compile Include="Elements\Grid.cs" />
    <Compile Include="Elements\HScrollBar.cs" />
    <Compile Include="Elements\Image.cs" />
    <Compile Include="Elements\Label.cs" />
    <Compile Include="Elements\LabelBase.cs" />
    <Compile Include="Elements\NamespaceDoc.cs" />
    <Compile Include="Elements\NumericLabel.cs" />
    <Compile Include="Elements\Orientation.cs" />
    <Compile Include="Elements\Panel.cs" />
    <Compile Include="Elements\ProgressBar.cs" />
    <Compile Include="Elements\RadioButton.cs" />
    <Compile Include="Elements\RangeBase.cs" />
    <Compile Include="Elements\Rectangle.cs" />
    <Compile Include="Elements\RepeatButton.cs" />
    <Compile Include="Elements\RowDefinition.cs" />
    <Compile Include="Elements\RowDefinitionCollection.cs" />
    <Compile Include="Elements\RowDefinitionCollection.IEnumerable.cs" />
    <Compile Include="Elements\ScrollBarBase.cs" />
    <Compile Include="Elements\ScrollBarVisibility.cs" />
    <Compile Include="Elements\Shape.cs" />
    <Compile Include="Elements\StackPanel.cs" />
    <Compile Include="Elements\TextBox.cs" />
    <Compile Include="Elements\TextBox.OffsetPosition.cs" />
    <Compile Include="Elements\TextBoxInsertionMode.cs" />
    <Compile Include="Elements\ToggleButton.cs" />
    <Compile Include="Elements\UIElementCollection.cs" />
    <Compile Include="Elements\UIElementCollection.IEnumerable.cs" />
    <Compile Include="Elements\UserControl.cs" />
    <Compile Include="Elements\VScrollBar.cs" />
    <Compile Include="Elements\WrapPanel.cs" />
    <Compile Include="FrameworkElement.cs" />
    <Compile Include="FrameworkResource.cs" />
    <Compile Include="GridLength.cs" />
    <Compile Include="GridUnitType.cs" />
    <Compile Include="HorizontalAlignment.cs" />
    <Compile Include="IDependencyBoundValue.cs" />
    <Compile Include="IDependencyPropertyValue.cs" />
    <Compile Include="Input\Mouse.cs" />
    <Compile Include="Input\Keyboard.cs">
      <SubType>Code</SubType>
    </Compile>
    <Compile Include="Input\KeyModifiers.cs" />
    <Compile Include="IUltravioletDisplayExtensions.cs" />
    <Compile Include="IUltravioletUIExtensions.cs" />
    <Compile Include="LayoutQueue.cs" />
    <Compile Include="LayoutQueue.Entry.cs" />
    <Compile Include="LayoutQueue.EntryComparer.cs" />
    <Compile Include="LayoutUtil.cs" />
    <Compile Include="LogicalTreeHelper.cs" />
    <Compile Include="NamespaceDoc.cs" />
    <Compile Include="PresentationFoundation.KnownType.cs" />
    <Compile Include="PresentationFoundationFactoryInitializer.cs" />
    <Compile Include="PresentationFoundation.cs" />
    <Compile Include="PresentationFoundation.KnownElement.cs" />
    <Compile Include="PresentationStrings.cs" />
    <Compile Include="Properties\AssemblyInfo.cs" />
    <Compile Include="RoutedEvent.cs" />
    <Compile Include="RoutedEventClassHandlers.cs" />
    <Compile Include="RoutedEventInvocation.cs" />
    <Compile Include="RoutedEventClassHandlerManager.cs" />
    <Compile Include="RoutedEventManager.cs" />
    <Compile Include="RoutedEventHandlerMetadata.cs" />
    <Compile Include="RoutedEventSystem.cs" />
    <Compile Include="RoutingStrategy.cs" />
    <Compile Include="SourcedAssetID.cs" />
    <Compile Include="SourcedImage.cs" />
    <Compile Include="SourcedResource.cs" />
    <Compile Include="StyledDependencyObject.cs" />
    <Compile Include="Styles\NamespaceDoc.cs" />
    <Compile Include="Styles\StyledAttribute.cs" />
    <Compile Include="Styles\UvssClassCollection.cs" />
    <Compile Include="Styles\UvssClassCollection.IEnumerable.cs" />
    <Compile Include="Styles\UvssDocument.cs" />
    <Compile Include="Styles\UvssDocument.PrioritizedStyleData.cs" />
    <Compile Include="Styles\UvssException.cs" />
    <Compile Include="Styles\UvssLexer.cs" />
    <Compile Include="Styles\UvssLexerToken.cs" />
    <Compile Include="Styles\UvssLexerTokenType.cs" />
    <Compile Include="Styles\UvssParser.cs" />
    <Compile Include="Styles\UvssParserState.cs" />
    <Compile Include="Styles\UvssRule.cs" />
    <Compile Include="Styles\UvssSelector.cs" />
    <Compile Include="Styles\UvssSelector.IEnumerable.cs" />
    <Compile Include="Styles\UvssSelectorCollection.cs" />
    <Compile Include="Styles\UvssSelectorCollection.IEnumerable.cs" />
    <Compile Include="Styles\UvssSelectorPart.cs" />
    <Compile Include="Styles\UvssStoryboard.cs" />
    <Compile Include="Styles\UvssStoryboardAnimation.cs" />
    <Compile Include="Styles\UvssStoryboardAnimationCollection.cs" />
    <Compile Include="Styles\UvssStoryboardAnimationCollection.IEnumerable.cs" />
    <Compile Include="Styles\UvssStoryboardKeyframe.cs" />
    <Compile Include="Styles\UvssStoryboardKeyframeCollection.cs" />
    <Compile Include="Styles\UvssStoryboardKeyframeCollection.IEnumerable.cs" />
    <Compile Include="Styles\UvssStoryboardReifier.cs" />
    <Compile Include="Styles\UvssStoryboardTarget.cs" />
    <Compile Include="Styles\UvssStoryboardTargetCollection.cs" />
    <Compile Include="Styles\UvssStoryboardTargetCollection.IEnumerable.cs" />
    <Compile Include="Styles\UvssStoryboardTargetFilter.cs" />
    <Compile Include="Styles\UvssStoryboardTargetFilter.IEnumerable.cs" />
    <Compile Include="Styles\UvssStyle.cs" />
    <Compile Include="Styles\UvssStyleArgumentsCollection.cs" />
    <Compile Include="Styles\UvssStyleArgumentsCollection.IEnumerable.cs" />
    <Compile Include="Styles\UvssStyleCollection.cs" />
    <Compile Include="Styles\UvssStyleCollection.IEnumerable.cs" />
    <Compile Include="Styles\UvssStyleKey.cs" />
    <Compile Include="Thickness.cs" />
    <Compile Include="TypeExtensions.cs" />
    <Compile Include="UIElement.cs" />
    <Compile Include="UvmlKnownTypeAttribute.cs" />
    <Compile Include="UIElementClassCollection.cs" />
    <Compile Include="UIElementClassCollection.IEnumerable.cs" />
    <Compile Include="UIElementRegistry.cs" />
    <Compile Include="PresentationFoundationView.cs" />
    <Compile Include="PresentationFoundationViewResources.cs" />
    <Compile Include="UvmlException.cs" />
    <Compile Include="UvmlLoader.cs" />
    <Compile Include="UvmlLoader.InstantiationContext.cs" />
    <Compile Include="UvmlLoader.UvmlAttribute.cs" />
    <Compile Include="VerticalAlignment.cs" />
    <Compile Include="Visibility.cs" />
    <Compile Include="Visual.cs" />
    <Compile Include="VisualCollection.IEnumerable.cs" />
    <Compile Include="VisualCollection.cs" />
    <Compile Include="VisualState.cs" />
    <Compile Include="VisualStateGroup.cs" />
    <Compile Include="VisualStateGroup.IEnumerable.cs" />
    <Compile Include="VisualStateGroupCollection.cs" />
    <Compile Include="VisualStateGroupCollection.IEnumerable.cs" />
    <Compile Include="VisualStateTransitionKey.cs" />
    <Compile Include="VisualTreeHelper.cs" />
  </ItemGroup>
  <ItemGroup>
    <ProjectReference Include="..\TwistedLogik.Nucleus\TwistedLogik.Nucleus.csproj">
      <Project>{7da6158b-a0b9-4100-904e-22fd86949608}</Project>
      <Name>TwistedLogik.Nucleus</Name>
    </ProjectReference>
    <ProjectReference Include="..\TwistedLogik.Ultraviolet\TwistedLogik.Ultraviolet.csproj">
      <Project>{f071abe3-05e5-4df9-a929-cf71b01ec50a}</Project>
      <Name>TwistedLogik.Ultraviolet</Name>
    </ProjectReference>
  </ItemGroup>
  <ItemGroup>
    <EmbeddedResource Include="Elements\Templates\Button.xml" />
    <EmbeddedResource Include="Elements\Templates\CheckBox.xml" />
    <EmbeddedResource Include="Elements\Templates\HScrollBar.xml" />
    <EmbeddedResource Include="Elements\Templates\RadioButton.xml">
      <SubType>Designer</SubType>
    </EmbeddedResource>
    <EmbeddedResource Include="Elements\Templates\RepeatButton.xml" />
    <EmbeddedResource Include="Elements\Templates\TextBox.xml" />
    <EmbeddedResource Include="Elements\Templates\VScrollBar.xml">
      <SubType>Designer</SubType>
    </EmbeddedResource>
  </ItemGroup>
  <ItemGroup>
    <None Include="..\TwistedLogik.Public.snk">
      <Link>TwistedLogik.Public.snk</Link>
    </None>
    <Compile Include="UvmlLoader.UvmlAttributeType.cs" />
  </ItemGroup>
  <ItemGroup>
    <EmbeddedResource Include="Elements\Templates\NumericUpDown.xml" />
  </ItemGroup>
  <ItemGroup>
    <EmbeddedResource Include="Elements\Templates\ScrollViewer.xml" />
  </ItemGroup>
  <ItemGroup>
    <EmbeddedResource Include="Elements\Templates\HSlider.xml">
      <SubType>Designer</SubType>
    </EmbeddedResource>
  </ItemGroup>
  <ItemGroup>
    <EmbeddedResource Include="Elements\Templates\VSlider.xml" />
  </ItemGroup>
  <ItemGroup>
    <EmbeddedResource Include="Elements\Templates\ListBox.xml" />
  </ItemGroup>
  <ItemGroup>
    <EmbeddedResource Include="Resources\Strings.xml">
      <SubType>Designer</SubType>
    </EmbeddedResource>
  </ItemGroup>
  <ItemGroup>
    <EmbeddedResource Include="Elements\Templates\ListBoxItem.xml" />
  </ItemGroup>
  <ItemGroup>
    <EmbeddedResource Include="Elements\Templates\HScrollTrack.xml" />
  </ItemGroup>
  <ItemGroup>
    <EmbeddedResource Include="Elements\Templates\VScrollTrack.xml">
      <SubType>Designer</SubType>
    </EmbeddedResource>
  </ItemGroup>
  <Import Project="$(MSBuildToolsPath)\Microsoft.CSharp.targets" />
  <!-- To modify your build process, add your task inside one of the targets below and uncomment it. 
       Other similar extension points exist, see Microsoft.Common.targets.
  <Target Name="BeforeBuild">
  </Target>
  <Target Name="AfterBuild">
  </Target>
  -->
</Project><|MERGE_RESOLUTION|>--- conflicted
+++ resolved
@@ -111,13 +111,10 @@
     <Compile Include="DrawingContext.cs" />
     <Compile Include="DrawingContext.OpacityState.cs" />
     <Compile Include="Elements\Border.cs" />
-<<<<<<< HEAD
-    <Compile Include="Elements\IItemContainer.cs" />
-=======
     <Compile Include="Elements\ScrollTrackBase.cs" />
     <Compile Include="Elements\VScrollTrack.cs" />
     <Compile Include="Elements\HScrollTrack.cs" />
->>>>>>> fa6ff3ed
+    <Compile Include="Elements\IItemContainer.cs" />
     <Compile Include="Elements\ItemCollection.cs" />
     <Compile Include="Elements\ItemCollection.IList.cs" />
     <Compile Include="Elements\ItemCollection.IEnumerable.cs" />
