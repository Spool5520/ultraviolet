--- conflicted
+++ resolved
@@ -20,44 +20,7 @@
 
         }
 
-<<<<<<< HEAD
-        /// <summary>
-        /// Gets or sets a value indicating whether the content presenter's content is unconstrained in its width.
-        /// If this property is <c>true</c>, a value of <see cref="Double.PositiveInfinity"/> is passed to the presenter's
-        /// content during the measure phase of layout.
-        /// </summary>
-        public Boolean UnconstrainedWidth
-        {
-            get { return GetValue<Boolean>(UnconstrainedWidthProperty); }
-            set { SetValue<Boolean>(UnconstrainedWidthProperty, value); }
-        }
-
-        /// <summary>
-        /// Gets or sets a value indicating whether the content presenter's content is unconstrained in its height.
-        /// If this property is <c>true</c>, a value of <see cref="Double.PositiveInfinity"/> is passed to the presenter's
-        /// content during the measure phase of layout.
-        /// </summary>
-        public Boolean UnconstrainedHeight
-        {
-            get { return GetValue<Boolean>(UnconstrainedHeightProperty); }
-            set { SetValue<Boolean>(UnconstrainedHeightProperty, value); }
-        }
-
-        /// <summary>
-        /// Identifies the <see cref="UnconstrainedWidth"/> dependency property.
-        /// </summary>
-        public static readonly DependencyProperty UnconstrainedWidthProperty = DependencyProperty.Register("UnconstrainedWidth", typeof(Boolean), typeof(ContentPresenter),
-            new DependencyPropertyMetadata(HandleUnconstrainedWidthChanged, null, DependencyPropertyOptions.AffectsMeasure));
-
-        /// <summary>
-        /// Identifies the <see cref="UnconstrainedHeight"/> dependency property.
-        /// </summary>
-        public static readonly DependencyProperty UnconstrainedHeightProperty = DependencyProperty.Register("UnconstrainedHeight", typeof(Boolean), typeof(ContentPresenter),
-            new DependencyPropertyMetadata(HandleUnconstrainedHeightChanged, null, DependencyPropertyOptions.AffectsMeasure));
-
-=======
         /// <inheritdoc/>
->>>>>>> fa6ff3ed
         protected override void DrawOverride(UltravioletTime time, DrawingContext dc)
         {
             var owner = Control as ContentControl;
@@ -70,7 +33,7 @@
                     var positionY = (Single)Display.DipsToPixels(AbsolutePosition.Y);
                     var position = new Vector2(positionX, positionY);
                     View.Resources.TextRenderer.Draw(dc.SpriteBatch, textLayoutResult, position, FontColor);
-                }
+            }
             }
             base.DrawOverride(time, dc);
         }
@@ -111,10 +74,9 @@
             if (owner == null)
                 return Size2D.Zero;
 
-<<<<<<< HEAD
             var text = owner.Content as String;
             if (text != null)
-            {
+        {
                 UpdateTextLayoutCache(finalSize);
 
                 var textWidth = Display.PixelsToDips(textLayoutResult.ActualWidth);
@@ -128,9 +90,6 @@
 
             content.Arrange(new RectangleD(0, 0, finalSize.Width, finalSize.Height), options);
             return content.RenderSize;
-=======
-            return Control.OnContentPresenterMeasure(availableSize);
->>>>>>> fa6ff3ed
         }
 
         protected internal override UIElement GetLogicalChild(int childIndex)
@@ -182,27 +141,6 @@
                 return (owner.Content is UIElement) ? 1 : 0;
             }
         }
-<<<<<<< HEAD
-
-        /// <summary>
-        /// Occurs when the value of the <see cref="UnconstrainedWidth"/> dependency property changes.
-        /// </summary>
-        /// <param name="dobj">The object that raised the event.</param>
-        private static void HandleUnconstrainedWidthChanged(DependencyObject dobj)
-        {
-            var presenter = (ContentPresenter)dobj;
-            presenter.InvalidateMeasure();
-        }
-
-        /// <summary>
-        /// Occurs when the value of the <see cref="UnconstrainedHeight"/> dependency property changes.
-        /// </summary>
-        /// <param name="dobj">The object that raised the event.</param>
-        private static void HandleUnconstrainedHeightChanged(DependencyObject dobj)
-        {
-            var presenter = (ContentPresenter)dobj;
-            presenter.InvalidateMeasure();
-        }
 
         /// <summary>
         /// Updates the cache which contains the element's parsed text.
@@ -253,7 +191,5 @@
         // Cached parser/layout results for content text.
         private readonly TextParserResult textParserResult = new TextParserResult();
         private readonly TextLayoutResult textLayoutResult = new TextLayoutResult();
-=======
->>>>>>> fa6ff3ed
     }
 }