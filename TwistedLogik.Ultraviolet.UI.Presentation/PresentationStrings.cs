--- conflicted
+++ resolved
@@ -64,14 +64,11 @@
         public static readonly StringResource CollectionCannotBeCleared            = new StringResource(StringDatabase, "COLLECTION_CANNOT_BE_CLEARED");
         public static readonly StringResource ContentPresenterIsNotAComponent      = new StringResource(StringDatabase, "CONTENT_PRESENTER_IS_NOT_A_COMPONENT");
         public static readonly StringResource MeasureMustProduceFiniteDesiredSize  = new StringResource(StringDatabase, "MEASURE_MUST_PRODUCE_FINITE_DESIRED_SIZE");
-<<<<<<< HEAD
-        public static readonly StringResource InvalidRoutedEventDelegate           = new StringResource(StringDatabase, "INVALID_ROUTED_EVENT_DELEGATE");
-        public static readonly StringResource InvalidRoutingStrategy               = new StringResource(StringDatabase, "INVALID_ROUTING_STRATEGY");
-=======
         public static readonly StringResource CollectionIsBoundToItemsSource       = new StringResource(StringDatabase, "COLLECTION_IS_BOUND_TO_ITEMS_SOURCE");
         public static readonly StringResource ItemPresenterNotInItemsControl       = new StringResource(StringDatabase, "ITEM_PRESENTER_NOT_IN_ITEMS_CONTROL");
         public static readonly StringResource ItemPresenterNotCreatedCorrectly     = new StringResource(StringDatabase, "ITEM_PRESENTER_NOT_CREATED_CORRECTLY");
->>>>>>> ffbe6cc5
+        public static readonly StringResource InvalidRoutedEventDelegate           = new StringResource(StringDatabase, "INVALID_ROUTED_EVENT_DELEGATE");
+        public static readonly StringResource InvalidRoutingStrategy               = new StringResource(StringDatabase, "INVALID_ROUTING_STRATEGY");
 #pragma warning restore 1591
     }
 }