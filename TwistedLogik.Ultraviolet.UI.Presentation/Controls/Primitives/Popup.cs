--- conflicted
+++ resolved
@@ -232,10 +232,10 @@
                     }
                     else
                     {
-                        View.Popups.Enqueue(this);
-                    }
+                    View.Popups.Enqueue(this);
                 }
             }
+        }
         }
 
         /// <inheritdoc/>
@@ -280,8 +280,6 @@
         protected override Visual HitTestCore(Point2D point)
         {
             return null;
-<<<<<<< HEAD
-=======
         }
 
         /// <summary>
@@ -306,7 +304,6 @@
             {
                 temp(this);
             }
->>>>>>> d76b3135
         }
 
         /// <summary>
