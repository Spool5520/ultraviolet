--- conflicted
+++ resolved
@@ -14,11 +14,7 @@
         <ColumnDefinition Width="*"/>
       </Grid.ColumnDefinitions>
 
-<<<<<<< HEAD
-      <Button Width="128" Height="128" Grid.Row="1" Grid.Column="0" Content="A"/>
-=======
       <Button Width="128" Height="128" Grid.Row="1" Grid.Column="0" Content="A" Click="Test"/>
->>>>>>> 46ad4c23
 
       <Button Width="128" Height="128" Grid.Row="0" Grid.Column="1" Content="B"/>
       <Button Width="128" Height="128" Grid.Row="1" Grid.Column="1" Content="C" ToolTipService.ToolTip="Hello, world!"/>
@@ -27,7 +23,7 @@
           <StackPanel Orientation="Horizontal">
             <Button>X</Button>
             <TextBlock VerticalAlignment="Center" Margin="8 0 0 0">This is an example</TextBlock>
-          </StackPanel>
+    </StackPanel>
         </Button.ToolTip>
       </Button>
 
